# CallApi

[![Build Size](https://img.shields.io/bundlephobia/minzip/@zayne-labs/callapi?label=bundle%20size&style=flat&colorA=000000&colorB=000000)](https://bundlephobia.com/result?p=@zayne-labs/callapi)[![Version](https://img.shields.io/npm/v/@zayne-labs/callapi?style=flat&colorA=000000&colorB=000000)](https://www.npmjs.com/package/@zayne-labs/callapi)

CallApi Fetch is an extra-lightweight wrapper over fetch that provides convenient options for making HTTP requests, while keeping the API familiar to the fetch api.

<<<<<<< HEAD
It takes in a url and a request options object, just like fetch, but with some additional options to make your life easier. Check out the [API Reference](#api-reference) for more details.
=======
It takes in a url and an options object, just like fetch, but with some additional options to make your life easier. Check out the [API Reference](#api-reference) for more details.
>>>>>>> adad28fd

## Installing CallApi

### Through npm (recommended)

```bash
# npm
npm install @zayne-labs/callapi

# pnpm
pnpm add @zayne-labs/callapi
```

Then you can use it by importing it in your JavaScript file.

```js
import { callApi } from "@zayne-labs/callapi";
```

### Using `callApi` without `npm`

You can import callApi directly into JavaScript through a CDN.

To do this, you first need to set your `script`'s type to `module`, then import `callApi`.

```html
<script type="module">
 import { callApi } from "https://cdn.jsdelivr.net/npm/@zayne-labs/callapi/dist/index.js";
</script>
```

## Quick Start

You can use callApi just like a normal `fetch` function. The only difference is you don't have to write a `response.json` or `response.text`, you could just destructure the data and data directly.

This also means that all options for the native fetch function are supported, and you can use the same syntax to send requests.

```js
const { data, error } = await callApi("url", fetchOptions);
```

You also have access to the response object itself via destructuring:

```js
const { data, error, response } = await callApi("url", fetchOptions);
```

To see how to use callApi with typescript for extra autocomplete convenience, visit the [Typescript section](#usage-with-typescript)

## Supported response types

CallApi supports all response types offered by the fetch api like `json`, `text`,`blob` etc, so you don't have to write `response.json()`, `response.text()` or `response.blob()`.

It can configure the response type by passing in the `responseType` option and setting it to the appropriate type. By default it's set to `json`.

```js
const { data, error } = await callApi("url", { responseType: "json" });
```

## Easy error handling when using `async`/`await`

CallApi lets you access all errors, both http errors and javascript errors, in an `error` object. This object contains the `errorName` (eg: TypeError, SyntaxError etx) and the error message as well.

If the error is an http error, the `errorName` property will be set to "HTTPError" and the `error` object will also contain a property `errorData`.

This property contains the error response data coming from the api. If the error is not an http error but some other error, the `errorData` property will be set to `null`.

```js
const { data, error } = await callApi("some-url");

console.log(error.errorName);
console.log(error.message);
console.log(error.errorData);
```

For extra convenience with typescript, visit the [Typescript section](#usage-with-typescript)

## Helpful Features

## Auto cancellation of redundant requests

`CallApi` automatically cancels the previous requests if the same url is called again before the previous request is resolved. This essentially only lets the last request through, hence preventing dreaded race conditions.

What this implies is that you can use `callApi` in a `useEffect` hook for instance and it will automatically cancel the previous request if the url is called again before the previous request is resolved 🤩.

This behavior can be disabled if you don't like it, by passing in `{ cancelPreviousRequest: false }` to the fetch options.

You can also cancel a request to a particular url by passing the url as a parameter to the cancel property attached to callApi.

```js
callApi("some-url");

callApi.cancel("some-url");
```

You can also pass a signal to callApi as an option and cancel it when you want to.

```js
const controller = new AbortController();

callApi("some-url", { signal: controller.signal });

controller.abort();
```

## ✔️ Query search params

You can add `query` object as an option and callApi will create a query string for you automatically.

```js
callApi("some-url", {
 query: {
  param1: "value1",
  param2: "to encode",
 },
});

// The above request can be written in Fetch like this:
fetch("url?param1=value1&param2=to%20encode");
```

## ✔️ `Content-Type` generation based on `body` content

`CallApi` sets `Content-Type` automatically depending on your `body` data. Supported data types for this automatic setting include:

- Object
- Query Strings
- FormData

If you pass in an `object`, callApi will set `Content-Type` to `application/json`. It will also `JSON.stringify` your body so you don't have to do it yourself.

```js
callApi.post("some-url", {
 body: { message: "Good game" },
});

// The above request is equivalent to this
fetch("some-url", {
 method: "post",
 headers: { "Content-Type": "application/json" },
 body: JSON.stringify({ message: "Good game" }),
});
```

If you pass in a string, callApi will set `Content-Type` to `application/x-www-form-urlencoded`.

`CallApi` also contains a `toQueryString` method that can help you convert objects to query strings so you can use this option easily.

```js
import { toQueryString } from "@zayne-labs/callapi";

callApi("some-url", {
 method: "POST",
 body: toQueryString({ message: "Good game" }),
});

// The above request is equivalent to this
fetch("some-url", {
 method: "post",
 headers: { "Content-Type": "application/x-www-form-urlencoded" },
 body: "message=Good%20game",
});
```

If you pass in a FormData, callApi will let the native `fetch` function handle the `Content-Type`. Generally, this will use `multipart/form-data` with the default options.

```js
const data = new FormData(form.elements);

callApi("some-url", { body: data });
```

## ✔️ Authorization header helpers

If you provide callApi with an `auth` property, it will generate an Authorization Header for you.

If you pass in a `string` (commonly for tokens) , it will generate a Bearer Auth.

```js
callApi("some-url", { auth: "token12345" });

// The above request can be written in Fetch like this:
fetch("some-url", {
 headers: { Authorization: `Bearer token12345` },
});
```

## ✔️ Creating a callApi Instance

You can create an instance of `callApi` with predefined options. This is super helpful if you need to send requests with similar `options`.

**Things to note:**

- All `options` that can be passed to `callApi` can also be passed to `callApi.create`.
- Any options passed to `callApi.create` will be applied to all requests made with the instance.
- If you pass a similar `options` property to the instance, the instance's options will take precedence.

```js
import { callApi } from "@zayne-labs/callapi";

// Creating the instance, with some base options
const callAnotherApi = callApi.create({ timeout: 5000, baseURL: "https://api.example.com" });

// Using the instance
const { data, error } = await callAnotherApi("some-url");

// Overriding the timeout option (all base options can be overridden via the instance)
const { data, error } = await callAnotherApi("some-url", {
 timeout: 10000,
});
```

## ✔️ Custom response handler and custom body serializer

By default callApi supports all response types offered by the fetch api like `json`, `text`,`blob` etc, so you don't have to write `response.json()`, `response.text()` or `response.blob()`.

But if you want to handle a response not supported by fetch, you can pass a custom handler function to the `responseParser` option.

```js
const { data, error } = await callApi("url", {
 responseParser: customResponseParser,
});
```

Or even better, provide it as a callApi base option.

```js
const callAnotherApi = callApi.create({
 responseParser: customResponseParser,
});
```

You could also provide a custom serializer/stringifier for objects passed to the body of the request via the `bodySerializer` option.

```js
const callAnotherApi = callApi.create({
 bodySerializer: customBodySerializer,
});
```

## ✔️ Interceptors (just like axios)

Providing interceptors to hook into lifecycle events of a `callApi` call is possible.

These interceptors can be either asynchronous or synchronous.

You might want to use `callApi.create` to set shared interceptors.

### `onRequest({ request, options })`

`onRequest` is called function that is called just before the request is made, allowing you to modify the request or perform additional operations.

```js
await callApi("/api", {
 onRequest: ({ request, options }) => {
  // Log request
  console.log(request, options);

  // Do other stuff
 },
});
```

### `onRequestError({ error, request, options,})`

`onRequestError` when an error occurs during the fetch request and it fails, providing access to the error object, request details and fetch options.

```js
await callApi("/api", {
 onRequestError: ({ request, options, error }) => {
  // Log error
  console.log("[fetch request error]", request, error);
 },
});
```

### `onResponse({ response, request, options })`

`onResponse` will be called when a successful response is received, providing access to the response, request details and fetch options.

The response object here contains all regular fetch response properties, plus a `data` property, which contains the parsed response body.

```js
await callApi("/api", {
 onResponse: ({ request, response, options }) => {
  // Log response
  console.log(request, response.status, response.data);

  // Do other stuff
 },
});
```

### `onResponseError({ request, options, response })`

`onResponseError` is called when an error response (status code >= 400) is received from the api, providing access to the response object, request details, and fetch options used.

The response object here contains all regular fetch response properties, plus an `errorData` property, which contains the parsed response error json response, if the server returns one.

**This to note for this interceptor to be triggered:**

- The `response.ok` property will be `false`.
- The `response.status` property will be >= 400.
- Essentially only error http responses return by the api will trigger this interceptor.
- It won't trigger for error responses not from the api, like network errors, syntax errors etc. Handle those in `onRequestError` interceptor.

The response object here contains all regular fetch response properties, plus an `errorData` property, which contains the parsed response error json response, if the server returns one.

This example uses a shared interceptor for all requests made with the instance.

```js
const callAnotherApi = callApi.create({
 onResponseError: ({ response, request, options }) => {
  // Log error response
  console.log(request, response.status, response.errorData);

  // Perform action on various error conditions
  if (response.status === 401) {
   actions.clearSession();
  }

  if (response.status === 429) {
   toast.error("Too may requests!");
  }

  if (response.status === 403 && response.errorData?.message === "2FA is required") {
   toast.error(response.errorData?.message, {
    description: "Please authenticate to continue",
   });
  }

  if (response.status === 500) {
   toast.error("Internal server Error!");
  }
 },
});
```

## ✔️ Retries

`CallApi` support retries for requests if an error happens and if the response status code is included in `retryStatusCodes` list:

**Default Retry status codes:**

- `408` - Request Timeout
- `409` - Conflict
- `425` - Too Early
- `429` - Too Many Requests
- `500` - Internal Server Error
- `502` - Bad Gateway
- `503` - Service Unavailable
- `504` - Gateway Timeout

You can specify the amount of retries and delay between them using `retry` and `retryDelay` options and also pass a custom array of codes using `retryStatusCodes` option.

You can also specify which methods should be retried by passing in a custom `retryMethods` array.

The default for `retry` is `0` retries.
The default for `retryDelay` is `0` ms.
The default for `retryMethods` is `["GET", "POST"]`.

```js
await callApi("http://google.com/404", {
 retry: 3,
 retryDelay: 500, // ms
 retryStatusCodes: [404, 502, 503, 504], // custom status codes for retries
 retryMethods: ["POST", "PUT", "PATCH", "DELETE"], // custom methods for retries
});
```

## ✔️ Timeout

You can specify `timeout` in milliseconds to automatically abort a request after a timeout (default is disabled).

```js
await callApi("http://google.com/404", {
 timeout: 3000, // Timeout after 3 seconds
});
```

## ✔️ Throw on all errors

You can throw an error on all errors (including http errors) by passing `throwOnError` option. This makes callApi play nice with other libraries that expect a promise to resolve to a value, for example `React Query`.

```js
const callMainApi = callApi.create({
 throwOnError: true,
});

const { data, error } = useQuery({
 queryKey: ["todos"],
 queryFn: async () => {
  // CallApi will throw an error if the request fails or there is an error response, which react query would handle
  const { data } = await callMainApi("todos");

  return data;
 },
});
```

Doing this with regular fetch would imply the following extra steps:

```js
const { data, error } = useQuery({
 queryKey: ["todos"],
 queryFn: async () => {
  const response = await fetch("todos");

  if (!response.ok) {
   throw new Error("Failed to fetch");
  }

  return response.json();
 },
});
```

For even more convenience, you can specify a resultMode for callApi in addition with the throwOnError option. Use this if you feel to lazy to make a tiny wrapper over callApi for something like react query:

```js
const callMainApi = callApi.create({
 throwOnError: true,
 resultMode: "onlySuccess",
});

const { data, error } = useQuery({
 queryKey: ["todos"],
 // CallApi will throw on errors here, and also return only data, which react query is interested in
 queryFn: () => callMainApi("todos"),
});
```

## Usage with Typescript

- You can provide types for the success and error data via generics, to enable autocomplete and type checking in your codebase.

```ts
const callMainApi = callApi.create<FormResponseDataType, FormErrorResponseType>({
 baseURL: BASE_AUTH_URL,

 method: "POST",

 retries: 3,

 credentials: "same-origin",
});
```

- Since the data and error properties destructured from callApi are a discriminated union, simply checking for and handling the `error` property will narrow down the type of the data.

This simply means that if data is available error will be null, and if error is available data will be null. Both cannot exist at the same time.

```ts
// As is, both data and error could be null
const { data, error } = await callMainApi("some-url", {
 body: { message: "Good game" },
});

if (error) {
 console.error(error);
 return;
}

// Now, data is no longer null
console.log(data);
```

- The types for the object passed to onResponse and onResponseError could be augmented with type helpers provided by `@zayne-labs/callapi`.

```ts
const callAnotherApi = callApi.create({
 onResponseError: ({ response, request, options }: ResponseErrorContext<{ message?: string }>) => {
  // Log error response
  console.log(
   request,
   response.status,
   // error data, coming back from api
   response.errorData,
   // Typescript will then understand the errorData might contains a message property
   response.errorData?.message
  );
 },
});
```

## Api Reference

### Fetch Options

- All Regular fetch options are supported as is, with only body extended to support more types.
- `body`: Optional body of the request, can be an object or any other supported body type.
- `query`: Query parameters to append to the URL.
- `auth`: Authorization header value.
- `bodySerializer`: Custom function to serialize the body object into a string.
- `responseParser`: Custom function to parse the response string into an object.
- `resultMode`: Mode of the result, can influence how results are handled or returned. (default: "all")
- `cancelRedundantRequests`: If true, cancels previous unfinished requests to the same URL. (default: true)
- `baseURL`: Base URL to be prepended to all request URLs.
- `timeout`: Request timeout in milliseconds.
- `defaultErrorMessage`: Default error message to use if none is provided from a response. (default: "Failed to fetch data from server!")
- `throwOnError`: If true or the function returns true, throws errors instead of returning them.

- `responseType`: Expected response type, affects how response is parsed. (default: "json")
- `retries`: Number of retry attempts for failed requests. (default: 0)
- `retryDelay`: Delay between retries in milliseconds. (default: 500)
- `retryCodes`: HTTP status codes that trigger a retry. (default: [409, 425, 429, 500, 502, 503, 504])
- `retryMethods`: HTTP methods that are allowed to retry. (default: ["GET", "POST"])
- `meta`: An optional field for additional information, typically used for logging or tracing.
- `onRequest`: Interceptor called just before the request is made, allowing for modifications or additional operations.
- `onRequestError`: Interceptor called when an error occurs during the fetch request.
- `onResponse`: Interceptor called when a successful response is received from the API.
- `onResponseError`: Interceptor called when an error response is received from the API.

### Methods

- `callApi.create(options)`: Creates an instance of `callApi` with shared base configurations.
- `callApi.cancel(url: string)`: Cancels an ongoing request to the specified URL.

### Utility Functions

- `isHTTPError`: Type guard for if an error is an HTTPError

- `isHTTPErrorInstance`: Type guard for if an error is an instance of HTTPError. Useful for when `throwAllErrors` option is set to `true`

- `toQueryString`: Converts an object to a URL query string

## Acknowledgements

- Credits to `ofetch` by unjs for some of the ideas for the features in the library like the function-based interceptors, retries etc
- Credits to `zl-fetch` fetch wrapper as well for the inspiration behind a few features in this library as well<|MERGE_RESOLUTION|>--- conflicted
+++ resolved
@@ -4,11 +4,8 @@
 
 CallApi Fetch is an extra-lightweight wrapper over fetch that provides convenient options for making HTTP requests, while keeping the API familiar to the fetch api.
 
-<<<<<<< HEAD
 It takes in a url and a request options object, just like fetch, but with some additional options to make your life easier. Check out the [API Reference](#api-reference) for more details.
-=======
-It takes in a url and an options object, just like fetch, but with some additional options to make your life easier. Check out the [API Reference](#api-reference) for more details.
->>>>>>> adad28fd
+
 
 ## Installing CallApi
 
