--- conflicted
+++ resolved
@@ -30,13 +30,8 @@
            with:
               version: 9.12.0
 
-<<<<<<< HEAD
-         - name: Setup Node.js
-           uses: actions/setup-node@1e60f620b9541d16bece96c5465dc8ee9832be0b # v4
-=======
          - name: Setup Node.js 20.x
            uses: actions/setup-node@0a44ba7841725637a19e28fa30b79a866c81b0a6 # v4
->>>>>>> ae97b6ab
            with:
               node-version: ${{ matrix.node-version }}
               cache: "pnpm"
